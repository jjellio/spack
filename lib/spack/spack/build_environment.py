# Copyright 2013-2021 Lawrence Livermore National Security, LLC and other
# Spack Project Developers. See the top-level COPYRIGHT file for details.
#
# SPDX-License-Identifier: (Apache-2.0 OR MIT)

"""
This module contains all routines related to setting up the package
build environment.  All of this is set up by package.py just before
install() is called.

There are two parts to the build environment:

1. Python build environment (i.e. install() method)

   This is how things are set up when install() is called.  Spack
   takes advantage of each package being in its own module by adding a
   bunch of command-like functions (like configure(), make(), etc.) in
   the package's module scope.  Ths allows package writers to call
   them all directly in Package.install() without writing 'self.'
   everywhere.  No, this isn't Pythonic.  Yes, it makes the code more
   readable and more like the shell script from which someone is
   likely porting.

2. Build execution environment

   This is the set of environment variables, like PATH, CC, CXX,
   etc. that control the build.  There are also a number of
   environment variables used to pass information (like RPATHs and
   other information about dependencies) to Spack's compiler wrappers.
   All of these env vars are also set up here.

Skimming this module is a nice way to get acquainted with the types of
calls you can make from within the install() function.
"""
import inspect
import re
import multiprocessing
import os
import shutil
import sys
import traceback
import types
from six import StringIO

import llnl.util.tty as tty
from llnl.util.tty.color import cescape, colorize
from llnl.util.filesystem import mkdirp, install, install_tree
from llnl.util.lang import dedupe
from llnl.util.tty.log import MultiProcessFd

import spack.build_systems.cmake
import spack.build_systems.meson
import spack.config
import spack.main
import spack.paths
import spack.package
import spack.repo
import spack.schema.environment
import spack.store
import spack.install_test
import spack.subprocess_context
import spack.architecture as arch
import spack.util.path
from spack.util.string import plural
from spack.util.environment import (
    env_flag, filter_system_paths, get_path, is_system_path,
    EnvironmentModifications, validate, preserve_environment)
from spack.util.environment import system_dirs
from spack.error import NoLibrariesError, NoHeadersError
from spack.util.executable import Executable
from spack.util.module_cmd import load_module, path_from_modules, module
from spack.util.log_parse import parse_log_events, make_log_context


#
# This can be set by the user to globally disable parallel builds.
#
SPACK_NO_PARALLEL_MAKE = 'SPACK_NO_PARALLEL_MAKE'

#
# These environment variables are set by
# set_build_environment_variables and used to pass parameters to
# Spack's compiler wrappers.
#
SPACK_ENV_PATH = 'SPACK_ENV_PATH'
SPACK_INCLUDE_DIRS = 'SPACK_INCLUDE_DIRS'
SPACK_LINK_DIRS = 'SPACK_LINK_DIRS'
SPACK_RPATH_DIRS = 'SPACK_RPATH_DIRS'
SPACK_RPATH_DEPS = 'SPACK_RPATH_DEPS'
SPACK_LINK_DEPS = 'SPACK_LINK_DEPS'
SPACK_PREFIX = 'SPACK_PREFIX'
SPACK_INSTALL = 'SPACK_INSTALL'
SPACK_DEBUG = 'SPACK_DEBUG'
SPACK_SHORT_SPEC = 'SPACK_SHORT_SPEC'
SPACK_DEBUG_LOG_ID = 'SPACK_DEBUG_LOG_ID'
SPACK_DEBUG_LOG_DIR = 'SPACK_DEBUG_LOG_DIR'
SPACK_CCACHE_BINARY = 'SPACK_CCACHE_BINARY'
SPACK_SYSTEM_DIRS = 'SPACK_SYSTEM_DIRS'


# Platform-specific library suffix.
dso_suffix = 'dylib' if sys.platform == 'darwin' else 'so'


class MakeExecutable(Executable):
    """Special callable executable object for make so the user can specify
       parallelism options on a per-invocation basis.  Specifying
       'parallel' to the call will override whatever the package's
       global setting is, so you can either default to true or false and
       override particular calls. Specifying 'jobs_env' to a particular
       call will name an environment variable which will be set to the
       parallelism level (without affecting the normal invocation with
       -j).

       Note that if the SPACK_NO_PARALLEL_MAKE env var is set it overrides
       everything.
    """

    def __init__(self, name, jobs):
        super(MakeExecutable, self).__init__(name)
        self.jobs = jobs

    def __call__(self, *args, **kwargs):
        """parallel, and jobs_env from kwargs are swallowed and used here;
        remaining arguments are passed through to the superclass.
        """

        disable = env_flag(SPACK_NO_PARALLEL_MAKE)
        parallel = (not disable) and kwargs.pop('parallel', self.jobs > 1)

        if parallel:
            args = ('-j{0}'.format(self.jobs),) + args
            jobs_env = kwargs.pop('jobs_env', None)
            if jobs_env:
                # Caller wants us to set an environment variable to
                # control the parallelism.
                kwargs['extra_env'] = {jobs_env: str(self.jobs)}

        return super(MakeExecutable, self).__call__(*args, **kwargs)


def clean_environment():
    # Stuff in here sanitizes the build environment to eliminate
    # anything the user has set that may interfere. We apply it immediately
    # unlike the other functions so it doesn't overwrite what the modules load.
    env = EnvironmentModifications()

    # Remove these vars from the environment during build because they
    # can affect how some packages find libraries.  We want to make
    # sure that builds never pull in unintended external dependencies.
    env.unset('LD_LIBRARY_PATH')
    env.unset('LD_RUN_PATH')
    env.unset('DYLD_LIBRARY_PATH')
    env.unset('DYLD_FALLBACK_LIBRARY_PATH')

    # These vars affect how the compiler finds libraries and include dirs.
    env.unset('LIBRARY_PATH')
    env.unset('CPATH')
    env.unset('C_INCLUDE_PATH')
    env.unset('CPLUS_INCLUDE_PATH')
    env.unset('OBJC_INCLUDE_PATH')

    # On Cray "cluster" systems, unset CRAY_LD_LIBRARY_PATH to avoid
    # interference with Spack dependencies.
    # CNL requires these variables to be set (or at least some of them,
    # depending on the CNL version).
    hostarch = arch.Arch(arch.platform(), 'default_os', 'default_target')
    on_cray = str(hostarch.platform) == 'cray'
    using_cnl = re.match(r'cnl\d+', str(hostarch.os))
    if on_cray and not using_cnl:
        env.unset('CRAY_LD_LIBRARY_PATH')
        for varname in os.environ.keys():
            if 'PKGCONF' in varname:
                env.unset(varname)

    # Unset the following variables because they can affect installation of
    # Autotools and CMake packages.
    build_system_vars = [
        'CC', 'CFLAGS', 'CPP', 'CPPFLAGS',  # C variables
        'CXX', 'CCC', 'CXXFLAGS', 'CXXCPP',  # C++ variables
        'F77', 'FFLAGS', 'FLIBS',  # Fortran77 variables
        'FC', 'FCFLAGS', 'FCLIBS',  # Fortran variables
        'LDFLAGS', 'LIBS'  # linker variables
    ]
    for v in build_system_vars:
        env.unset(v)

    # Unset mpi environment vars. These flags should only be set by
    # mpi providers for packages with mpi dependencies
    mpi_vars = [
        'MPICC', 'MPICXX', 'MPIFC', 'MPIF77', 'MPIF90'
    ]
    for v in mpi_vars:
        env.unset(v)

    build_lang = spack.config.get('config:build_language')
    if build_lang:
        # Override language-related variables. This can be used to force
        # English compiler messages etc., which allows parse_log_events to
        # show useful matches.
        env.set('LC_ALL', build_lang)

    # Remove any macports installs from the PATH.  The macports ld can
    # cause conflicts with the built-in linker on el capitan.  Solves
    # assembler issues, e.g.:
    #    suffix or operands invalid for `movq'"
    path = get_path('PATH')
    for p in path:
        if '/macports/' in p:
            env.remove_path('PATH', p)

    env.apply_modifications()


def set_compiler_environment_variables(pkg, env):
    assert pkg.spec.concrete
    compiler = pkg.compiler
    spec = pkg.spec

    # Make sure the executables for this compiler exist
    compiler.verify_executables()

    # Set compiler variables used by CMake and autotools
    assert all(key in compiler.link_paths for key in (
        'cc', 'cxx', 'f77', 'fc'))

    # Populate an object with the list of environment modifications
    # and return it
    # TODO : add additional kwargs for better diagnostics, like requestor,
    # ttyout, ttyerr, etc.
    link_dir = spack.paths.build_env_path

    # Set SPACK compiler variables so that our wrapper knows what to call
    if compiler.cc:
        env.set('SPACK_CC', compiler.cc)
        env.set('CC', os.path.join(link_dir, compiler.link_paths['cc']))
    if compiler.cxx:
        env.set('SPACK_CXX', compiler.cxx)
        env.set('CXX', os.path.join(link_dir, compiler.link_paths['cxx']))
    if compiler.f77:
        env.set('SPACK_F77', compiler.f77)
        env.set('F77', os.path.join(link_dir, compiler.link_paths['f77']))
    if compiler.fc:
        env.set('SPACK_FC',  compiler.fc)
        env.set('FC', os.path.join(link_dir, compiler.link_paths['fc']))

    # Set SPACK compiler rpath flags so that our wrapper knows what to use
    env.set('SPACK_CC_RPATH_ARG',  compiler.cc_rpath_arg)
    env.set('SPACK_CXX_RPATH_ARG', compiler.cxx_rpath_arg)
    env.set('SPACK_F77_RPATH_ARG', compiler.f77_rpath_arg)
    env.set('SPACK_FC_RPATH_ARG',  compiler.fc_rpath_arg)
    env.set('SPACK_LINKER_ARG', compiler.linker_arg)

    # Check whether we want to force RPATH or RUNPATH
    if spack.config.get('config:shared_linking') == 'rpath':
        env.set('SPACK_DTAGS_TO_STRIP', compiler.enable_new_dtags)
        env.set('SPACK_DTAGS_TO_ADD', compiler.disable_new_dtags)
    else:
        env.set('SPACK_DTAGS_TO_STRIP', compiler.disable_new_dtags)
        env.set('SPACK_DTAGS_TO_ADD', compiler.enable_new_dtags)

    # Set the target parameters that the compiler will add
    isa_arg = spec.architecture.target.optimization_flags(compiler)
    env.set('SPACK_TARGET_ARGS', isa_arg)

    # Trap spack-tracked compiler flags as appropriate.
    # env_flags are easy to accidentally override.
    inject_flags = {}
    env_flags = {}
    build_system_flags = {}
    for flag in spack.spec.FlagMap.valid_compiler_flags():
        # Always convert flag_handler to function type.
        # This avoids discrepencies in calling conventions between functions
        # and methods, or between bound and unbound methods in python 2.
        # We cannot effectively convert everything to a bound method, which
        # would be the simpler solution.
        if isinstance(pkg.flag_handler, types.FunctionType):
            handler = pkg.flag_handler
        else:
            if sys.version_info >= (3, 0):
                handler = pkg.flag_handler.__func__
            else:
                handler = pkg.flag_handler.im_func
        injf, envf, bsf = handler(pkg, flag, spec.compiler_flags[flag])
        inject_flags[flag] = injf or []
        env_flags[flag] = envf or []
        build_system_flags[flag] = bsf or []

    # Place compiler flags as specified by flag_handler
    for flag in spack.spec.FlagMap.valid_compiler_flags():
        # Concreteness guarantees key safety here
        if inject_flags[flag]:
            # variables SPACK_<FLAG> inject flags through wrapper
            var_name = 'SPACK_{0}'.format(flag.upper())
            env.set(var_name, ' '.join(f for f in inject_flags[flag]))
        if env_flags[flag]:
            # implicit variables
            env.set(flag.upper(), ' '.join(f for f in env_flags[flag]))
    pkg.flags_to_build_system_args(build_system_flags)

    env.set('SPACK_COMPILER_SPEC', str(spec.compiler))

    env.set('SPACK_SYSTEM_DIRS', ':'.join(system_dirs))

    compiler.setup_custom_environment(pkg, env)

    return env


def set_build_environment_variables(pkg, env, dirty):
    """Ensure a clean install environment when we build packages.

    This involves unsetting pesky environment variables that may
    affect the build. It also involves setting environment variables
    used by Spack's compiler wrappers.

    Args:
        pkg: The package we are building
        env: The build environment
        dirty (bool): Skip unsetting the user's environment settings
    """
    # Gather information about various types of dependencies
    build_deps      = set(pkg.spec.dependencies(deptype=('build', 'test')))
    link_deps       = set(pkg.spec.traverse(root=False, deptype=('link')))
    build_link_deps = build_deps | link_deps
    rpath_deps      = get_rpath_deps(pkg)

    link_dirs = []
    include_dirs = []
    rpath_dirs = []

    # The top-level package is always RPATHed. It hasn't been installed yet
    # so the RPATHs are added unconditionally (e.g. even though lib64/ may
    # not be created for the install).
    for libdir in ['lib', 'lib64']:
        lib_path = os.path.join(pkg.prefix, libdir)
        rpath_dirs.append(lib_path)

    # Set up link, include, RPATH directories that are passed to the
    # compiler wrapper
    for dep in link_deps:
        if is_system_path(dep.prefix):
            continue
        query = pkg.spec[dep.name]
        dep_link_dirs = list()
        try:
            dep_link_dirs.extend(query.libs.directories)
        except NoLibrariesError:
            tty.debug("No libraries found for {0}".format(dep.name))

        for default_lib_dir in ['lib', 'lib64']:
            default_lib_prefix = os.path.join(dep.prefix, default_lib_dir)
            if os.path.isdir(default_lib_prefix):
                dep_link_dirs.append(default_lib_prefix)

        link_dirs.extend(dep_link_dirs)
        if dep in rpath_deps:
            rpath_dirs.extend(dep_link_dirs)

        try:
            include_dirs.extend(query.headers.directories)
        except NoHeadersError:
            tty.debug("No headers found for {0}".format(dep.name))

    link_dirs = list(dedupe(filter_system_paths(link_dirs)))
    include_dirs = list(dedupe(filter_system_paths(include_dirs)))
    rpath_dirs = list(dedupe(filter_system_paths(rpath_dirs)))

    env.set(SPACK_LINK_DIRS, ':'.join(link_dirs))
    env.set(SPACK_INCLUDE_DIRS, ':'.join(include_dirs))
    env.set(SPACK_RPATH_DIRS, ':'.join(rpath_dirs))

    build_prefixes      = [dep.prefix for dep in build_deps]
    build_link_prefixes = [dep.prefix for dep in build_link_deps]

    # add run-time dependencies of direct build-time dependencies:
    for build_dep in build_deps:
        for run_dep in build_dep.traverse(deptype='run'):
            build_prefixes.append(run_dep.prefix)

    # Filter out system paths: ['/', '/usr', '/usr/local']
    # These paths can be introduced into the build when an external package
    # is added as a dependency. The problem with these paths is that they often
    # contain hundreds of other packages installed in the same directory.
    # If these paths come first, they can overshadow Spack installations.
    build_prefixes      = filter_system_paths(build_prefixes)
    build_link_prefixes = filter_system_paths(build_link_prefixes)

    # Add dependencies to CMAKE_PREFIX_PATH
    env.set_path('CMAKE_PREFIX_PATH', build_link_prefixes)

    # Set environment variables if specified for
    # the given compiler
    compiler = pkg.compiler
    env.extend(spack.schema.environment.parse(compiler.environment))

    if compiler.extra_rpaths:
        extra_rpaths = ':'.join(compiler.extra_rpaths)
        env.set('SPACK_COMPILER_EXTRA_RPATHS', extra_rpaths)

    # Add bin directories from dependencies to the PATH for the build.
    for prefix in build_prefixes:
        for dirname in ['bin', 'bin64']:
            bin_dir = os.path.join(prefix, dirname)
            if os.path.isdir(bin_dir):
                env.prepend_path('PATH', bin_dir)

    # Add spack build environment path with compiler wrappers first in
    # the path. We add the compiler wrapper path, which includes default
    # wrappers (cc, c++, f77, f90), AND a subdirectory containing
    # compiler-specific symlinks.  The latter ensures that builds that
    # are sensitive to the *name* of the compiler see the right name when
    # we're building with the wrappers.
    #
    # Conflicts on case-insensitive systems (like "CC" and "cc") are
    # handled by putting one in the <build_env_path>/case-insensitive
    # directory.  Add that to the path too.
    env_paths = []
    compiler_specific = os.path.join(
        spack.paths.build_env_path, pkg.compiler.name)
    for item in [spack.paths.build_env_path, compiler_specific]:
        env_paths.append(item)
        ci = os.path.join(item, 'case-insensitive')
        if os.path.isdir(ci):
            env_paths.append(ci)

    for item in env_paths:
        env.prepend_path('PATH', item)
    env.set_path(SPACK_ENV_PATH, env_paths)

    # Working directory for the spack command itself, for debug logs.
    if spack.config.get('config:debug'):
        env.set(SPACK_DEBUG, 'TRUE')
    env.set(SPACK_SHORT_SPEC, pkg.spec.short_spec)
    env.set(SPACK_DEBUG_LOG_ID, pkg.spec.format('{name}-{hash:7}'))
    env.set(SPACK_DEBUG_LOG_DIR, spack.main.spack_working_dir)

    # Find ccache binary and hand it to build environment
    if spack.config.get('config:ccache'):
        ccache = Executable('ccache')
        if not ccache:
            raise RuntimeError("No ccache binary found in PATH")
        env.set(SPACK_CCACHE_BINARY, ccache)

    # Add any pkgconfig directories to PKG_CONFIG_PATH
    for prefix in build_link_prefixes:
        for directory in ('lib', 'lib64', 'share'):
            pcdir = os.path.join(prefix, directory, 'pkgconfig')
            if os.path.isdir(pcdir):
                env.prepend_path('PKG_CONFIG_PATH', pcdir)

    return env


def _set_variables_for_single_module(pkg, module):
    """Helper function to set module variables for single module."""
    # Put a marker on this module so that it won't execute the body of this
    # function again, since it is not needed
    marker = '_set_run_already_called'
    if getattr(module, marker, False):
        return

    jobs = spack.config.get('config:build_jobs', 16) if pkg.parallel else 1
    jobs = min(jobs, multiprocessing.cpu_count())

    m = module
    m.make_jobs = jobs

    # TODO: make these build deps that can be installed if not found.
    m.make = MakeExecutable('make', jobs)
    m.gmake = MakeExecutable('gmake', jobs)
    m.scons = MakeExecutable('scons', jobs)
    m.ninja = MakeExecutable('ninja', jobs)

    # easy shortcut to os.environ
    m.env = os.environ

    # Find the configure script in the archive path
    # Don't use which for this; we want to find it in the current dir.
    m.configure = Executable('./configure')

    m.meson = Executable('meson')
    # m.cmake = Executable('cmake')
    m.cmake = Executable('cmake.exe')
    m.ctest = MakeExecutable('ctest', jobs)

    # Standard CMake arguments
    m.std_cmake_args = spack.build_systems.cmake.CMakePackage._std_args(pkg)
    m.std_meson_args = spack.build_systems.meson.MesonPackage._std_args(pkg)

    # Put spack compiler paths in module scope.
    link_dir = spack.paths.build_env_path
    m.spack_cc = os.path.join(link_dir, pkg.compiler.link_paths['cc'])
    m.spack_cxx = os.path.join(link_dir, pkg.compiler.link_paths['cxx'])
    m.spack_f77 = os.path.join(link_dir, pkg.compiler.link_paths['f77'])
    m.spack_fc = os.path.join(link_dir, pkg.compiler.link_paths['fc'])

    # Emulate some shell commands for convenience
    m.pwd = os.getcwd
    m.cd = os.chdir
    m.mkdir = os.mkdir
    m.makedirs = os.makedirs
    m.remove = os.remove
    m.removedirs = os.removedirs
    m.symlink = os.symlink

    m.mkdirp = mkdirp
    m.install = install
    m.install_tree = install_tree
    m.rmtree = shutil.rmtree
    m.move = shutil.move

    # Useful directories within the prefix are encapsulated in
    # a Prefix object.
    m.prefix = pkg.prefix

    # Platform-specific library suffix.
    m.dso_suffix = dso_suffix

    def static_to_shared_library(static_lib, shared_lib=None, **kwargs):
        compiler_path = kwargs.get('compiler', m.spack_cc)
        compiler = Executable(compiler_path)

        return _static_to_shared_library(pkg.spec.architecture, compiler,
                                         static_lib, shared_lib, **kwargs)

    m.static_to_shared_library = static_to_shared_library

    # Put a marker on this module so that it won't execute the body of this
    # function again, since it is not needed
    setattr(m, marker, True)


def set_module_variables_for_package(pkg):
    """Populate the module scope of install() with some useful functions.
       This makes things easier for package writers.
    """
    # If a user makes their own package repo, e.g.
    # spack.pkg.mystuff.libelf.Libelf, and they inherit from an existing class
    # like spack.pkg.original.libelf.Libelf, then set the module variables
    # for both classes so the parent class can still use them if it gets
    # called. parent_class_modules includes pkg.module.
    modules = parent_class_modules(pkg.__class__)
    for mod in modules:
        _set_variables_for_single_module(pkg, mod)


def _static_to_shared_library(arch, compiler, static_lib, shared_lib=None,
                              **kwargs):
    """
    Converts a static library to a shared library. The static library has to
    be built with PIC for the conversion to work.

    Parameters:
        static_lib (str): Path to the static library.
        shared_lib (str): Path to the shared library. Default is to derive
                          from the static library's path.

    Keyword arguments:
        compiler (str): Path to the compiler. Default is spack_cc.
        compiler_output: Where to print compiler output to.
        arguments (str list): Additional arguments for the compiler.
        version (str): Library version. Default is unspecified.
        compat_version (str): Library compatibility version. Default is
                              version.
    """
    compiler_output = kwargs.get('compiler_output', None)
    arguments = kwargs.get('arguments', [])
    version = kwargs.get('version', None)
    compat_version = kwargs.get('compat_version', version)

    if not shared_lib:
        shared_lib = '{0}.{1}'.format(os.path.splitext(static_lib)[0],
                                      dso_suffix)

    compiler_args = []

    # TODO: Compiler arguments should not be hardcoded but provided by
    #       the different compiler classes.
    if 'linux' in arch or 'cray' in arch:
        soname = os.path.basename(shared_lib)

        if compat_version:
            soname += '.{0}'.format(compat_version)

        compiler_args = [
            '-shared',
            '-Wl,-soname,{0}'.format(soname),
            '-Wl,--whole-archive',
            static_lib,
            '-Wl,--no-whole-archive'
        ]
    elif 'darwin' in arch:
        install_name = shared_lib

        if compat_version:
            install_name += '.{0}'.format(compat_version)

        compiler_args = [
            '-dynamiclib',
            '-install_name', '{0}'.format(install_name),
            '-Wl,-force_load,{0}'.format(static_lib)
        ]

        if compat_version:
            compiler_args.extend(['-compatibility_version', '{0}'.format(
                compat_version)])

        if version:
            compiler_args.extend(['-current_version', '{0}'.format(version)])

    if len(arguments) > 0:
        compiler_args.extend(arguments)

    shared_lib_base = shared_lib

    if version:
        shared_lib += '.{0}'.format(version)
    elif compat_version:
        shared_lib += '.{0}'.format(compat_version)

    compiler_args.extend(['-o', shared_lib])

    # Create symlinks for version and compat_version
    shared_lib_link = os.path.basename(shared_lib)

    if version or compat_version:
        os.symlink(shared_lib_link, shared_lib_base)

    if compat_version and compat_version != version:
        os.symlink(shared_lib_link, '{0}.{1}'.format(shared_lib_base,
                                                     compat_version))

    return compiler(*compiler_args, output=compiler_output)


def get_rpath_deps(pkg):
    """Return immediate or transitive RPATHs depending on the package."""
    if pkg.transitive_rpaths:
        return [d for d in pkg.spec.traverse(root=False, deptype=('link'))]
    else:
        return pkg.spec.dependencies(deptype='link')


def get_rpaths(pkg):
    """Get a list of all the rpaths for a package."""
    rpaths = [pkg.prefix.lib, pkg.prefix.lib64]
    deps = get_rpath_deps(pkg)
    rpaths.extend(d.prefix.lib for d in deps
                  if os.path.isdir(d.prefix.lib))
    rpaths.extend(d.prefix.lib64 for d in deps
                  if os.path.isdir(d.prefix.lib64))
    # Second module is our compiler mod name. We use that to get rpaths from
    # module show output.
    if pkg.compiler.modules and len(pkg.compiler.modules) > 1:
        rpaths.append(path_from_modules([pkg.compiler.modules[1]]))
    return list(dedupe(filter_system_paths(rpaths)))


def get_std_cmake_args(pkg):
    """List of standard arguments used if a package is a CMakePackage.

    Returns:
        list of str: standard arguments that would be used if this
        package were a CMakePackage instance.

    Args:
        pkg (PackageBase): package under consideration

    Returns:
        list of str: arguments for cmake
    """
    return spack.build_systems.cmake.CMakePackage._std_args(pkg)


def get_std_meson_args(pkg):
    """List of standard arguments used if a package is a MesonPackage.

    Returns:
        list of str: standard arguments that would be used if this
        package were a MesonPackage instance.

    Args:
        pkg (PackageBase): package under consideration

    Returns:
        list of str: arguments for meson
    """
    return spack.build_systems.meson.MesonPackage._std_args(pkg)


def parent_class_modules(cls):
    """
    Get list of superclass modules that descend from spack.package.PackageBase

    Includes cls.__module__
    """
    if (not issubclass(cls, spack.package.PackageBase) or
        issubclass(spack.package.PackageBase, cls)):
        return []
    result = []
    module = sys.modules.get(cls.__module__)
    if module:
        result = [module]
    for c in cls.__bases__:
        result.extend(parent_class_modules(c))
    return result


def load_external_modules(pkg):
    """Traverse a package's spec DAG and load any external modules.

    Traverse a package's dependencies and load any external modules
    associated with them.

    Args:
        pkg (PackageBase): package to load deps for
    """
    for dep in list(pkg.spec.traverse()):
        external_modules = dep.external_modules or []
        for external_module in external_modules:
            load_module(external_module)


def setup_package(pkg, dirty, context='build'):
    """Execute all environment setup routines."""
    env = EnvironmentModifications()

    if not dirty:
        clean_environment()

    # setup compilers and build tools for build contexts
    need_compiler = context == 'build' or (context == 'test' and
                                           pkg.test_requires_compiler)
    if need_compiler:
        set_compiler_environment_variables(pkg, env)
        set_build_environment_variables(pkg, env, dirty)

    # architecture specific setup
    pkg.architecture.platform.setup_platform_environment(pkg, env)

    if context == 'build':
        # recursive post-order dependency information
        env.extend(
            modifications_from_dependencies(pkg.spec, context=context)
        )

        if (not dirty) and (not env.is_unset('CPATH')):
            tty.debug("A dependency has updated CPATH, this may lead pkg-"
                      "config to assume that the package is part of the system"
                      " includes and omit it when invoked with '--cflags'.")

        # setup package itself
        set_module_variables_for_package(pkg)
        pkg.setup_build_environment(env)
    elif context == 'test':
        import spack.user_environment as uenv  # avoid circular import
        env.extend(uenv.environment_modifications_for_spec(pkg.spec))
        env.extend(
            modifications_from_dependencies(pkg.spec, context=context)
        )
        set_module_variables_for_package(pkg)
        env.prepend_path('PATH', '.')

    # Loading modules, in particular if they are meant to be used outside
    # of Spack, can change environment variables that are relevant to the
    # build of packages. To avoid a polluted environment, preserve the
    # value of a few, selected, environment variables
    # With the current ordering of environment modifications, this is strictly
    # unnecessary. Modules affecting these variables will be overwritten anyway
    with preserve_environment('CC', 'CXX', 'FC', 'F77'):
        # All module loads that otherwise would belong in previous
        # functions have to occur after the env object has its
        # modifications applied. Otherwise the environment modifications
        # could undo module changes, such as unsetting LD_LIBRARY_PATH
        # after a module changes it.
        if need_compiler:
            for mod in pkg.compiler.modules:
                # Fixes issue https://github.com/spack/spack/issues/3153
                if os.environ.get("CRAY_CPU_TARGET") == "mic-knl":
                    load_module("cce")
                load_module(mod)

        # kludge to handle cray libsci being automatically loaded by PrgEnv
        # modules on cray platform. Module unload does no damage when
        # unnecessary
        #module('unload', 'cray-libsci')

        if pkg.architecture.target.module_name:
            load_module(pkg.architecture.target.module_name)

        load_external_modules(pkg)

    implicit_rpaths = pkg.compiler.implicit_rpaths()
    if implicit_rpaths:
        env.set('SPACK_COMPILER_IMPLICIT_RPATHS',
                ':'.join(implicit_rpaths))

    # Make sure nothing's strange about the Spack environment.
    validate(env, tty.warn)
    env.apply_modifications()


def modifications_from_dependencies(spec, context):
    """Returns the environment modifications that are required by
    the dependencies of a spec and also applies modifications
    to this spec's package at module scope, if need be.

    Args:
        spec (Spec): spec for which we want the modifications
        context (str): either 'build' for build-time modifications or 'run'
            for run-time modifications
    """
    env = EnvironmentModifications()
    pkg = spec.package

    # Maps the context to deptype and method to be called
    deptype_and_method = {
        'build': (('build', 'link', 'test'),
                  'setup_dependent_build_environment'),
        'run': (('link', 'run'), 'setup_dependent_run_environment'),
        'test': (('link', 'run', 'test'), 'setup_dependent_run_environment')
    }
    deptype, method = deptype_and_method[context]

    root = context == 'test'
    for dspec in spec.traverse(order='post', root=root, deptype=deptype):
        dpkg = dspec.package
        set_module_variables_for_package(dpkg)
        # Allow dependencies to modify the module
        dpkg.setup_dependent_package(pkg.module, spec)
        getattr(dpkg, method)(env, spec)

    return env


def _setup_pkg_and_run(serialized_pkg, function, kwargs, child_pipe,
                       input_multiprocess_fd):

    print("OK")

    context = kwargs.get('context', 'build')

    try:
        # We are in the child process. Python sets sys.stdin to
        # open(os.devnull) to prevent our process and its parent from
        # simultaneously reading from the original stdin. But, we assume
        # that the parent process is not going to read from it till we
        # are done with the child, so we undo Python's precaution.
        if input_multiprocess_fd is not None:
            sys.stdin = os.fdopen(input_multiprocess_fd.fd)

        pkg = serialized_pkg.restore()

        if not kwargs.get('fake', False):
            kwargs['unmodified_env'] = os.environ.copy()
            setup_package(pkg, dirty=kwargs.get('dirty', False),
                          context=context)

        return_value = function(pkg, kwargs)
        child_pipe.send(return_value)

    except StopPhase as e:
        # Do not create a full ChildError from this, it's not an error
        # it's a control statement.
        child_pipe.send(e)
    except BaseException:
        # catch ANYTHING that goes wrong in the child process
        exc_type, exc, tb = sys.exc_info()

        # Need to unwind the traceback in the child because traceback
        # objects can't be sent to the parent.
        tb_string = traceback.format_exc()

        # build up some context from the offending package so we can
        # show that, too.
        package_context = get_package_context(tb)

        logfile = None
        if context == 'build':
            try:
                if hasattr(pkg, 'log_path'):
                    logfile = pkg.log_path
            except NameError:
                # 'pkg' is not defined yet
                pass
        elif context == 'test':
            logfile = os.path.join(
                pkg.test_suite.stage,
                spack.install_test.TestSuite.test_log_name(pkg.spec))

        # make a pickleable exception to send to parent.
        msg = "%s: %s" % (exc_type.__name__, str(exc))

        ce = ChildError(msg,
                        exc_type.__module__,
                        exc_type.__name__,
                        tb_string, logfile, context, package_context)
        child_pipe.send(ce)

    finally:
        child_pipe.close()
        if input_multiprocess_fd is not None:
            input_multiprocess_fd.close()


def start_build_process(pkg, function, kwargs):
    """Create a child process to do part of a spack build.

    Args:

        pkg (PackageBase): package whose environment we should set up the
            child process for.
        function (callable): argless function to run in the child
            process.

    Usage::

        def child_fun():
            # do stuff
        build_env.start_build_process(pkg, child_fun)

    The child process is run with the build environment set up by
    spack.build_environment.  This allows package authors to have full
    control over the environment, etc. without affecting other builds
    that might be executed in the same spack call.

    If something goes wrong, the child process catches the error and
    passes it to the parent wrapped in a ChildError.  The parent is
    expected to handle (or re-raise) the ChildError.

    This uses `multiprocessing.Process` to create the child process. The
    mechanism used to create the process differs on different operating
    systems and for different versions of Python. In some cases "fork"
    is used (i.e. the "fork" system call) and some cases it starts an
    entirely new Python interpreter process (in the docs this is referred
    to as the "spawn" start method). Breaking it down by OS:

    - Linux always uses fork.
    - Mac OS uses fork before Python 3.8 and "spawn" for 3.8 and after.
    - Windows always uses the "spawn" start method.

    For more information on `multiprocessing` child process creation
    mechanisms, see https://docs.python.org/3/library/multiprocessing.html#contexts-and-start-methods
    """
    parent_pipe, child_pipe = multiprocessing.Pipe()
    input_multiprocess_fd = None

    serialized_pkg = spack.subprocess_context.PackageInstallContext(pkg)

    try:
        # Forward sys.stdin when appropriate, to allow toggling verbosity
        if sys.platform != "win32" and sys.stdin.isatty() and hasattr(sys.stdin, 'fileno'):
            input_fd = os.dup(sys.stdin.fileno())
            input_multiprocess_fd = MultiProcessFd(input_fd)

        p = multiprocessing.Process(
            target=_setup_pkg_and_run,
            args=(serialized_pkg, function, kwargs, child_pipe,
                  input_multiprocess_fd))

<<<<<<< HEAD
=======
        print("OK1")

>>>>>>> b68dcbe5
        p.start()

        print("OK2")

    except InstallError as e:
        e.pkg = pkg
        raise

    finally:
        # Close the input stream in the parent process
        if input_multiprocess_fd is not None:
            input_multiprocess_fd.close()

    child_result = parent_pipe.recv()
    p.join()

    # If returns a StopPhase, raise it
    if isinstance(child_result, StopPhase):
        # do not print
        raise child_result

    # let the caller know which package went wrong.
    if isinstance(child_result, InstallError):
        child_result.pkg = pkg

    if isinstance(child_result, ChildError):
        # If the child process raised an error, print its output here rather
        # than waiting until the call to SpackError.die() in main(). This
        # allows exception handling output to be logged from within Spack.
        # see spack.main.SpackCommand.
        child_result.print_context()
        raise child_result

    return child_result


def get_package_context(traceback, context=3):
    """Return some context for an error message when the build fails.

    Args:
        traceback (traceback): A traceback from some exception raised during
            install

        context (int): Lines of context to show before and after the line
            where the error happened

    This function inspects the stack to find where we failed in the
    package file, and it adds detailed context to the long_message
    from there.

    """
    def make_stack(tb, stack=None):
        """Tracebacks come out of the system in caller -> callee order.  Return
        an array in callee -> caller order so we can traverse it."""
        if stack is None:
            stack = []
        if tb is not None:
            make_stack(tb.tb_next, stack)
            stack.append(tb)
        return stack

    stack = make_stack(traceback)

    for tb in stack:
        frame = tb.tb_frame
        if 'self' in frame.f_locals:
            # Find the first proper subclass of PackageBase.
            obj = frame.f_locals['self']
            if isinstance(obj, spack.package.PackageBase):
                break

    # We found obj, the Package implementation we care about.
    # Point out the location in the install method where we failed.
    lines = [
        '{0}:{1:d}, in {2}:'.format(
            inspect.getfile(frame.f_code),
            frame.f_lineno - 1,  # subtract 1 because f_lineno is 0-indexed
            frame.f_code.co_name
        )
    ]

    # Build a message showing context in the install method.
    sourcelines, start = inspect.getsourcelines(frame)

    # Calculate lineno of the error relative to the start of the function.
    # Subtract 1 because f_lineno is 0-indexed.
    fun_lineno = frame.f_lineno - start - 1
    start_ctx = max(0, fun_lineno - context)
    sourcelines = sourcelines[start_ctx:fun_lineno + context + 1]

    for i, line in enumerate(sourcelines):
        is_error = start_ctx + i == fun_lineno
        mark = '>> ' if is_error else '   '
        # Add start to get lineno relative to start of file, not function.
        marked = '  {0}{1:-6d}{2}'.format(
            mark, start + start_ctx + i, line.rstrip())
        if is_error:
            marked = colorize('@R{%s}' % cescape(marked))
        lines.append(marked)

    return lines


class InstallError(spack.error.SpackError):
    """Raised by packages when a package fails to install.

    Any subclass of InstallError will be annotated by Spack wtih a
    ``pkg`` attribute on failure, which the caller can use to get the
    package for which the exception was raised.
    """


class ChildError(InstallError):
    """Special exception class for wrapping exceptions from child processes
       in Spack's build environment.

    The main features of a ChildError are:

    1. They're serializable, so when a child build fails, we can send one
       of these to the parent and let the parent report what happened.

    2. They have a ``traceback`` field containing a traceback generated
       on the child immediately after failure.  Spack will print this on
       failure in lieu of trying to run sys.excepthook on the parent
       process, so users will see the correct stack trace from a child.

    3. They also contain context, which shows context in the Package
       implementation where the error happened.  This helps people debug
       Python code in their packages.  To get it, Spack searches the
       stack trace for the deepest frame where ``self`` is in scope and
       is an instance of PackageBase.  This will generally find a useful
       spot in the ``package.py`` file.

    The long_message of a ChildError displays one of two things:

      1. If the original error was a ProcessError, indicating a command
         died during the build, we'll show context from the build log.

      2. If the original error was any other type of error, we'll show
         context from the Python code.

    SpackError handles displaying the special traceback if we're in debug
    mode with spack -d.

    """
    # List of errors considered "build errors", for which we'll show log
    # context instead of Python context.
    build_errors = [('spack.util.executable', 'ProcessError')]

    def __init__(self, msg, module, classname, traceback_string, log_name,
                 log_type, context):
        super(ChildError, self).__init__(msg)
        self.module = module
        self.name = classname
        self.traceback = traceback_string
        self.log_name = log_name
        self.log_type = log_type
        self.context = context

    @property
    def long_message(self):
        out = StringIO()
        out.write(self._long_message if self._long_message else '')

        have_log = self.log_name and os.path.exists(self.log_name)

        if (self.module, self.name) in ChildError.build_errors:
            # The error happened in some external executed process. Show
            # the log with errors or warnings highlighted.
            if have_log:
                write_log_summary(out, self.log_type, self.log_name)

        else:
            # The error happened in the Python code, so try to show
            # some context from the Package itself.
            if self.context:
                out.write('\n')
                out.write('\n'.join(self.context))
                out.write('\n')

        if out.getvalue():
            out.write('\n')

        if have_log:
            out.write('See {0} log for details:\n'.format(self.log_type))
            out.write('  {0}\n'.format(self.log_name))

        return out.getvalue()

    def __str__(self):
        return self.message

    def __reduce__(self):
        """__reduce__ is used to serialize (pickle) ChildErrors.

        Return a function to reconstruct a ChildError, along with the
        salient properties we'll need.
        """
        return _make_child_error, (
            self.message,
            self.module,
            self.name,
            self.traceback,
            self.log_name,
            self.log_type,
            self.context)


def _make_child_error(msg, module, name, traceback, log, log_type, context):
    """Used by __reduce__ in ChildError to reconstruct pickled errors."""
    return ChildError(msg, module, name, traceback, log, log_type, context)


class StopPhase(spack.error.SpackError):
    """Pickle-able exception to control stopped builds."""
    def __reduce__(self):
        return _make_stop_phase, (self.message, self.long_message)


def _make_stop_phase(msg, long_msg):
    return StopPhase(msg, long_msg)


def write_log_summary(out, log_type, log, last=None):
    errors, warnings = parse_log_events(log)
    nerr = len(errors)
    nwar = len(warnings)

    if nerr > 0:
        if last and nerr > last:
            errors = errors[-last:]
            nerr = last

        # If errors are found, only display errors
        out.write(
            "\n%s found in %s log:\n" %
            (plural(nerr, 'error'), log_type))
        out.write(make_log_context(errors))
    elif nwar > 0:
        if last and nwar > last:
            warnings = warnings[-last:]
            nwar = last

        # If no errors are found but warnings are, display warnings
        out.write(
            "\n%s found in %s log:\n" %
            (plural(nwar, 'warning'), log_type))
        out.write(make_log_context(warnings))<|MERGE_RESOLUTION|>--- conflicted
+++ resolved
@@ -959,14 +959,7 @@
             args=(serialized_pkg, function, kwargs, child_pipe,
                   input_multiprocess_fd))
 
-<<<<<<< HEAD
-=======
-        print("OK1")
-
->>>>>>> b68dcbe5
         p.start()
-
-        print("OK2")
 
     except InstallError as e:
         e.pkg = pkg
