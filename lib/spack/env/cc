#!/usr/bin/env python
import sys
if not sys.version_info[:2] >= (2,7):
    sys.exit("Spack requires Python 2.7.  Version was %s." % sys.version_info)

import os
import re
import subprocess
import argparse
from contextlib import closing

# Import spack parameters through the build environment.
spack_lib      = os.environ.get("SPACK_LIB")
if not spack_lib:
    print "Spack compiler must be run from spack!"
    sys.exit(1)

# Grab a minimal set of spack packages
sys.path.append(spack_lib)
from spack.compilation import *
import llnl.util.tty as tty

spack_prefix     = get_env_var("SPACK_PREFIX")
spack_build_root = get_env_var("SPACK_BUILD_ROOT")
spack_debug      = get_env_flag("SPACK_DEBUG")
spack_deps       = get_path("SPACK_DEPENDENCIES")
spack_env_path   = get_path("SPACK_ENV_PATH")

# Figure out what type of operation we're doing
command = os.path.basename(sys.argv[0])
<<<<<<< HEAD
cpp, cc, ccld, ld = range(4)

# TODO: this can to be removed once Jira issue SPACK-16 is resolved
if command == 'CC':
    command = 'c++'

=======
cpp, cc, ccld, ld, version_check = range(5)
>>>>>>> cfbf3489
if command == 'cpp':
    mode = cpp
elif command == 'ld':
    mode = ld
elif '-E' in sys.argv:
    mode = cpp
elif '-c' in sys.argv:
    mode = cc
else:
    mode = ccld

if '-V' in sys.argv or '-v' in sys.argv or '--version' in sys.argv:
    mode = version_check

# Parse out the includes, libs, etc. so we can adjust them if need be.
parser = argparse.ArgumentParser(add_help=False)
parser.add_argument("-I", action='append', default=[], dest='include_path')
parser.add_argument("-L", action='append', default=[], dest='lib_path')
parser.add_argument("-l", action='append', default=[], dest='libs')

options, other_args = parser.parse_known_args()
rpaths, other_args = parse_rpaths(other_args)

# Add dependencies' include and lib paths to our compiler flags.
def append_if_dir(path_list, *dirs):
    full_path = os.path.join(*dirs)
    if os.path.isdir(full_path):
        path_list.append(full_path)

for dep_dir in spack_deps:
    append_if_dir(options.include_path, dep_dir, "include")
    append_if_dir(options.lib_path,     dep_dir, "lib")
    append_if_dir(options.lib_path,     dep_dir, "lib64")

# Add our modified arguments to it.
arguments  = ['-I%s' % path for path in options.include_path]
arguments += other_args
arguments += ['-L%s' % path for path in options.lib_path]
arguments += ['-l%s' % path for path in options.libs]

# Add rpaths to install dir and its dependencies.  We add both lib and lib64
# here because we don't know which will be created.
rpaths.extend(options.lib_path)
rpaths.append('%s/lib'   % spack_prefix)
rpaths.append('%s/lib64' % spack_prefix)
if mode == ccld:
    arguments += ['-Wl,-rpath,%s' % p for p in rpaths]
elif mode == ld:
    pairs = [('-rpath', '%s' % p) for p in rpaths]
    arguments += [item for sublist in pairs for item in sublist]

# Unset some pesky environment variables
for var in ["LD_LIBRARY_PATH", "LD_RUN_PATH", "DYLD_LIBRARY_PATH"]:
    if var in os.environ:
        os.environ.pop(var)

# Ensure that the delegated command doesn't just call this script again.
clean_path = get_path("PATH")
for item in ['.'] + spack_env_path:
    if item in clean_path:
        clean_path.remove(item)
os.environ["PATH"] = ":".join(clean_path)

full_command = [command] + arguments

if spack_debug:
    input_log = os.path.join(spack_build_root, 'spack_cc_in.log')
    output_log = os.path.join(spack_build_root, 'spack_cc_out.log')
    with closing(open(input_log, 'a')) as log:
        args = [os.path.basename(sys.argv[0])] + sys.argv[1:]
        log.write("%s\n" % " ".join(arg.replace(' ', r'\ ') for arg in args))
    with closing(open(output_log, 'a')) as log:
        log.write("%s\n" % " ".join(full_command))

rcode = subprocess.call(full_command)
sys.exit(rcode)<|MERGE_RESOLUTION|>--- conflicted
+++ resolved
@@ -28,16 +28,16 @@
 
 # Figure out what type of operation we're doing
 command = os.path.basename(sys.argv[0])
-<<<<<<< HEAD
-cpp, cc, ccld, ld = range(4)
 
-# TODO: this can to be removed once Jira issue SPACK-16 is resolved
+cpp, cc, ccld, ld, version_check = range(5)
+
+########################################################################
+# TODO: this can to be removed once JIRA issue SPACK-16 is resolved
+#
 if command == 'CC':
     command = 'c++'
+########################################################################
 
-=======
-cpp, cc, ccld, ld, version_check = range(5)
->>>>>>> cfbf3489
 if command == 'cpp':
     mode = cpp
 elif command == 'ld':
