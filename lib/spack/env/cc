--- conflicted
+++ resolved
@@ -50,13 +50,9 @@
 
 # The compiler input variables are checked for sanity later:
 #   SPACK_CC, SPACK_CXX, SPACK_F77, SPACK_FC
-<<<<<<< HEAD
 # The default compiler flags are passed from the config files:
-#   SPACK_CFLAGS, SPACK_CXXFLAGS, SPACK_FFLAGS, SPACK_LDFLAGS
+#   SPACK_CFLAGS, SPACK_CXXFLAGS, SPACK_FFLAGS, SPACK_LDFLAGS, SPACK_LDLIBS
 # Debug flag is optional; set to true for debug logging:
-=======
-# Debug flag is optional; set to "TRUE" for debug logging:
->>>>>>> dd84a575
 #   SPACK_DEBUG
 # Test command is used to unit test the compiler script.
 #   SPACK_TEST_COMMAND
@@ -92,108 +88,48 @@
 
 command=$(basename "$0")
 case "$command" in
-<<<<<<< HEAD
-    cc|gcc|c89|c99|clang|xlc)
+    cpp)
+        mode=cpp
+        ;;
+    cc|gcc|c89|c99|clang|xlc|icc|pgcc)
         command=("$SPACK_CC")
-        if [ "$SPACK_CFLAGS" ]; then
-            for flag in ${SPACK_CFLAGS[@]}; do
-                command+=("$flag");
-            done
-        fi
         language="C"
+        lang_flags=C
         ;;
     c++|CC|g++|clang++|xlC)
         command=("$SPACK_CXX")
-        if [ "$SPACK_CXXFLAGS" ]; then
-            for flag in ${SPACK_CXXFLAGS[@]}; do
-                command+=("$flag");
-            done
-        fi
         language="C++"
+        lang_flags=CXX
         ;;
     f77|xlf)
         command=("$SPACK_F77")
-        if [ "$SPACK_FFLAGS" ]; then
-            for flag in ${SPACK_FFLAGS[@]}; do
-                command+=("$flag");
-            done
-        fi
         language="Fortran 77"
-        ;;
-    fc|f90|f95|xlf90)
-=======
-    cpp)
-        mode=cpp
-        ;;
-    cc|c89|c99|gcc|clang|icc|pgcc|xlc)
-        command="$SPACK_CC"
-        language="C"
-        ;;
-    c++|CC|g++|clang++|icpc|pgc++|xlc++)
-        command="$SPACK_CXX"
-        language="C++"
-        ;;
-    f90|fc|f95|gfortran|ifort|pgfortran|xlf90|nagfor)
->>>>>>> dd84a575
+        lang_flags=F
+        ;;
+    fc|f90|f95|xlf90|gfortran|ifort|pgfortrn|nagfor)
         command="$SPACK_FC"
-        if [ "$SPACK_FFLAGS" ]; then
-            for flag in ${SPACK_FFLAGS[@]}; do
-                command+=("$flag");
-            done
-        fi
         language="Fortran 90"
-        ;;
-<<<<<<< HEAD
-    cpp)
-        mode=cpp
-        if [ "$SPACK_CPPFLAGS" ]; then
-            for flag in ${SPACK_CPPFLAGS[@]}; do
-                command+=("$flag");
-            done
-        fi
-=======
-    f77|gfortran|ifort|pgfortran|xlf|nagfor)
-        command="$SPACK_F77"
-        language="Fortran 77"
->>>>>>> dd84a575
+        lang_flags=F
         ;;
     ld)
         mode=ld
-        if [ "$SPACK_LDFLAGS" ]; then
-            for flag in ${SPACK_LDFLAGS[@]}; do
-                command+=("$flag");
-            done
-        fi
         ;;
     *)
         die "Unkown compiler: $command"
         ;;
 esac
 
-<<<<<<< HEAD
-# Finish setting up the mode.
+# Check for vcheck mode
 if [ -z "$mode" ]; then
-    mode=ccld
-    if [ "$SPACK_LDFLAGS" ]; then
-        for flag in ${SPACK_LDFLAGS[@]}; do
-            command+=("$flag");
-        done
-    fi
-=======
-# If any of the arguments below are present, then the mode is vcheck.
-# In vcheck mode, nothing is added in terms of extra search paths or
-# libraries.
-if [[ -z $mode ]]; then
->>>>>>> dd84a575
     for arg in "$@"; do
         if [[ $arg == -v || $arg == -V || $arg == --version || $arg == -dumpversion ]]; then
             mode=vcheck
             break
-    fi
+        fi
     done
 fi
 
-# Finish setting up the mode.
+# Finish setting the mode
 if [[ -z $mode ]]; then
     mode=ccld
     for arg in "$@"; do
@@ -243,6 +179,37 @@
 input_command="$@"
 args=("$@")
 
+# Prepend cppflags, cflags, cxxflags, fflags, and ldflags
+case "$mode" in
+    cppas|cc|ccld)
+        # Add cppflags
+        args=(${SPACK_CPPFLAGS[@]} "${args[@]}") ;;
+    *)
+        ;;
+esac
+case "$mode" in
+    cc|ccld)
+    # Add c, cxx, and f flags
+        case $lang_flags in
+            C)
+                args=(${SPACK_CFLAGS[@]} "${args[@]}") ;;
+            CXX)
+                args=(${SPACK_CXXFLAGS[@]} "${args[@]}") ;;
+            F)
+                args=(${SPACK_FFLAGS[@]} "${args[@]}") ;;
+        esac
+        ;;
+    *)
+        ;;
+esac
+case "$mode" in
+    ld|ccld)
+        # Add ldflags
+        args=(${SPACK_CPPFLAGS[@]} "${args[@]}") ;;
+    *)
+        ;;
+esac
+
 # Read spack dependencies from the path environment variable
 IFS=':' read -ra deps <<< "$SPACK_DEPENDENCIES"
 for dep in "${deps[@]}"; do
@@ -282,6 +249,14 @@
 elif [[ $mode == ld ]]; then
     $add_rpaths && args=("-rpath" "$SPACK_PREFIX/lib" "-rpath" "$SPACK_PREFIX/lib64" "${args[@]}")
 fi
+
+# Add SPACK_LDLIBS to args
+case "$mode" in
+    ld|ccld)
+        args=("${args[@]}" ${SPACK_LDLIBS[@]}) ;;
+    *)
+        ;;
+esac
 
 #
 # Unset pesky environment variables that could affect build sanity.
@@ -312,10 +287,7 @@
 done
 export PATH
 
-<<<<<<< HEAD
-full_command=("${command[@]}")
-full_command+=("${args[@]}")
-=======
+#ifdef NEW
 full_command=("$command" "${args[@]}")
 
 # In test command mode, write out full command for Spack tests.
@@ -325,7 +297,6 @@
 elif [[ -n $SPACK_TEST_COMMAND ]]; then
     die "ERROR: Unknown test command"
 fi
->>>>>>> dd84a575
 
 #
 # Write the input and output commands to debug logs if it's asked for.
@@ -337,11 +308,4 @@
     echo "[$mode] ${full_command[@]}" >> $output_log
 fi
 
-#echo "---------------------------"
-#echo "---------------------------"
-#echo "---------------------------"
-#echo "${full_command[@]}"
-#echo "---------------------------"
-#echo "---------------------------"
-#echo "---------------------------"
 exec "${full_command[@]}"